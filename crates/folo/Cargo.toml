--- conflicted
+++ resolved
@@ -59,12 +59,8 @@
 [dev-dependencies]
 criterion = { version = "0", features = ["async_tokio"] }
 folo_testing = { path = "../folo_testing", version = "0.1.0-main" }
-<<<<<<< HEAD
 tokio = { version = "1", features = ["fs", "rt-multi-thread", "macros"] }
-=======
-tokio = { version = "1", features = ["fs", "rt-multi-thread"] }
 tracing-appender = "0"
->>>>>>> 5a6a7037
 tracing-subscriber = "0"
 hyper-util = { version = "0.1.8", features = ["full"] }
 hyper = { version = "1.4.1", features = ["full"] }
