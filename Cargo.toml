--- conflicted
+++ resolved
@@ -22,26 +22,9 @@
 
 [workspace.dependencies]
 # The packages we publish.
-<<<<<<< HEAD
-blind_pool = { version = "0.1.1", path = "packages/blind_pool" }
-cpulist = { version = "0.2.5", path = "packages/cpulist" }
-events = { version = "0.1.0", path = "packages/events" }
-folo_ffi = { version = "0.1.4", path = "packages/folo_ffi" }
-folo_utils = { version = "0.1.2", path = "packages/folo_utils" }
-linked = { version = "0.2.5", path = "packages/linked" }
-linked_macros = { version = "0.2.5", path = "packages/linked_macros" }
-linked_macros_impl = { version = "0.2.5", path = "packages/linked_macros_impl" }
-many_cpus = { version = "0.3.7", path = "packages/many_cpus" }
-many_cpus_benchmarking = { version = "0.1.16", path = "packages/many_cpus_benchmarking" }
-new_zealand = { version = "0.1.4", path = "packages/new_zealand" }
-opaque_pool = { version = "0.1.2", path = "packages/opaque_pool" }
-nm = { version = "0.1.5", path = "packages/nm" }
-pinned_pool = { version = "0.1.4", path = "packages/pinned_pool" }
-region_cached = { version = "0.1.17", path = "packages/region_cached" }
-region_local = { version = "0.1.17", path = "packages/region_local" }
-=======
 blind_pool = { version = "0.1.2", path = "packages/blind_pool" }
 cpulist = { version = "0.2.6", path = "packages/cpulist" }
+events = { version = "0.1.0", path = "packages/events" }
 folo_ffi = { version = "0.1.5", path = "packages/folo_ffi" }
 folo_utils = { version = "0.1.3", path = "packages/folo_utils" }
 linked = { version = "0.2.6", path = "packages/linked" }
@@ -55,7 +38,6 @@
 pinned_pool = { version = "0.1.5", path = "packages/pinned_pool" }
 region_cached = { version = "0.1.18", path = "packages/region_cached" }
 region_local = { version = "0.1.18", path = "packages/region_local" }
->>>>>>> 5f076a86
 
 # Internal packages we do not publish.
 benchmarks = { path = "packages/benchmarks" }
