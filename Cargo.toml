--- conflicted
+++ resolved
@@ -25,12 +25,7 @@
 # The packages we publish.
 alloc_tracker = { version = "0.5.2", path = "packages/alloc_tracker" }
 all_the_time = { version = "0.4.4", path = "packages/all_the_time" }
-<<<<<<< HEAD
-blind_pool = { version = "0.2.7", path = "packages/blind_pool" }
-blind_pool_managed = { version = "0.1.0", path = "packages/blind_pool_managed" }
-=======
 blind_pool = { version = "0.2.8", path = "packages/blind_pool" }
->>>>>>> d6155459
 cpulist = { version = "0.2.9", path = "packages/cpulist" }
 events = { version = "0.3.7", path = "packages/events" }
 folo_ffi = { version = "0.1.6", path = "packages/folo_ffi" }
