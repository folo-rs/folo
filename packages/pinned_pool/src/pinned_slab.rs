--- conflicted
+++ resolved
@@ -1,7 +1,7 @@
 use core::panic;
 use std::alloc::{Layout, alloc, dealloc};
 use std::any::type_name;
-use std::mem::MaybeUninit;
+use std::mem::{MaybeUninit, size_of};
 use std::pin::Pin;
 use std::ptr::NonNull;
 use std::{mem, thread};
@@ -1106,7 +1106,6 @@
     }
 
     #[test]
-<<<<<<< HEAD
     fn insert_with_panic_leaves_consistent_state() {
         let mut slab = PinnedSlab::<i32, 3>::new(DropPolicy::MayDropItems);
 
@@ -1161,12 +1160,13 @@
         let key = slab.insert(123);
         assert_eq!(*slab.get(key), 123);
         assert_eq!(slab.count, 1);
-=======
+    }
+
+    #[test]
     fn large_item() {
         let mut slab = PinnedSlab::<[u8; 10240], 123>::new(DropPolicy::MayDropItems);
 
         let index = slab.insert([88u8; 10240]);
         slab.remove(index);
->>>>>>> 7a01237e
     }
 }